#!/usr/bin/env python3
# Copyright (c) Facebook, Inc. and its affiliates.
# All rights reserved.
#
# This source code is licensed under the license found in the
# LICENSE file in the root directory of this source tree.

"""
Command line arguments utils
"""


import logging
import os
import random
import socket
import subprocess
from typing import Tuple

import numpy as np
import torch
from omegaconf import DictConfig

logger = logging.getLogger()

# TODO: to be merged with conf_utils.py


def set_cfg_params_from_state(state: dict, cfg: DictConfig):
    """
    Overrides some of the encoder config parameters from a give state object
    """
    if not state:
        return

    cfg.do_lower_case = state["do_lower_case"]

    if "encoder" in state:
        saved_encoder_params = state["encoder"]
        # TODO: try to understand why cfg.encoder = state["encoder"] doesn't work

        for k, v in saved_encoder_params.items():

            # TODO: tmp fix
            if k == "q_wav2vec_model_cfg":
                k = "q_encoder_model_cfg"
            if k == "q_wav2vec_cp_file":
                k = "q_encoder_cp_file"
            if k == "q_wav2vec_cp_file":
                k = "q_encoder_cp_file"

            setattr(cfg.encoder, k, v)
    else:  # 'old' checkpoints backward compatibility support
        return
        # cfg.encoder.pretrained_model_cfg = state["pretrained_model_cfg"]
        # cfg.encoder.encoder_model_type = state["encoder_model_type"]
        # cfg.encoder.pretrained_file = state["pretrained_file"]
        # cfg.encoder.projection_dim = state["projection_dim"]
        # cfg.encoder.sequence_length = state["sequence_length"]


def get_encoder_params_state_from_cfg(cfg: DictConfig):
    """
    Selects the param values to be saved in a checkpoint, so that a trained model can be used for downstream
    tasks without the need to specify these parameter again
    :return: Dict of params to memorize in a checkpoint
    """
    return {
        "do_lower_case": cfg.do_lower_case,
        "encoder": cfg.encoder,
    }


def set_seed(args):
    seed = args.seed
    random.seed(seed)
    np.random.seed(seed)
    torch.manual_seed(seed)
    if args.n_gpu > 0:
        torch.cuda.manual_seed_all(seed)


def setup_cfg_gpu(cfg):
    """
    Setup params for CUDA, GPU & distributed training
    """
    logger.info("CFG's local_rank=%s", cfg.local_rank)
    ws = os.environ.get("WORLD_SIZE")
    cfg.distributed_world_size = int(ws) if ws else 1
<<<<<<< HEAD
    logger.info("WORLD_SIZE %s", ws)
    if cfg.local_rank == -1 or cfg.no_cuda:  # single-node multi-gpu (or cpu) mode
=======
    logger.info("Env WORLD_SIZE=%s", ws)

    if cfg.distributed_port and cfg.distributed_port > 0:
        logger.info("distributed_port is specified, trying to init distributed mode from SLURM params ...")
        init_method, local_rank, world_size, device = _infer_slurm_init(cfg)

        logger.info(
            "Inferred params from SLURM: init_method=%s | local_rank=%s | world_size=%s",
            init_method,
            local_rank,
            world_size,
        )

        cfg.local_rank = local_rank
        cfg.distributed_world_size = world_size
        cfg.n_gpu = 1

        torch.cuda.set_device(device)
        device = str(torch.device("cuda", device))

        torch.distributed.init_process_group(
            backend="nccl", init_method=init_method, world_size=world_size, rank=local_rank
        )

    elif cfg.local_rank == -1 or cfg.no_cuda:  # single-node multi-gpu (or cpu) mode
>>>>>>> 3918c24a
        device = str(torch.device("cuda" if torch.cuda.is_available() and not cfg.no_cuda else "cpu"))
        cfg.n_gpu = torch.cuda.device_count()
    else:  # distributed mode
        torch.cuda.set_device(cfg.local_rank)
        device = str(torch.device("cuda", cfg.local_rank))
        torch.distributed.init_process_group(backend="nccl")
        cfg.n_gpu = 1

    cfg.device = device

    logger.info(
        "Initialized host %s as d.rank %d on device=%s, n_gpu=%d, world size=%d",
        socket.gethostname(),
        cfg.local_rank,
        cfg.device,
        cfg.n_gpu,
        cfg.distributed_world_size,
    )
    logger.info("16-bits training: %s ", cfg.fp16)
    return cfg


def _infer_slurm_init(cfg) -> Tuple[str, int, int, int]:

    # if cfg.distributed_port

    node_list = os.environ.get("SLURM_STEP_NODELIST")
    if node_list is None:
        node_list = os.environ.get("SLURM_JOB_NODELIST")
    logger.info("SLURM_JOB_NODELIST: %s", node_list)

    if node_list is None:
        raise RuntimeError("Can't find SLURM node_list from env parameters")

    local_rank = None
    world_size = None
    distributed_init_method = None
    device_id = None
    try:
        hostnames = subprocess.check_output(["scontrol", "show", "hostnames", node_list])
        distributed_init_method = "tcp://{host}:{port}".format(
            host=hostnames.split()[0].decode("utf-8"),
            port=cfg.distributed_port,
        )
        nnodes = int(os.environ.get("SLURM_NNODES"))
        logger.info("SLURM_NNODES: %s", nnodes)
        ntasks_per_node = os.environ.get("SLURM_NTASKS_PER_NODE")
        if ntasks_per_node is not None:
            ntasks_per_node = int(ntasks_per_node)
            logger.info("SLURM_NTASKS_PER_NODE: %s", ntasks_per_node)
        else:
            ntasks = int(os.environ.get("SLURM_NTASKS"))
            logger.info("SLURM_NTASKS: %s", ntasks)
            assert ntasks % nnodes == 0
            ntasks_per_node = int(ntasks / nnodes)

        if ntasks_per_node == 1:
            gpus_per_node = torch.cuda.device_count()
            node_id = int(os.environ.get("SLURM_NODEID"))
            local_rank = node_id * gpus_per_node
            world_size = nnodes * gpus_per_node
            logger.info("node_id: %s", node_id)
        else:
            world_size = ntasks_per_node * nnodes
            proc_id = os.environ.get("SLURM_PROCID")
            local_id = os.environ.get("SLURM_LOCALID")
            logger.info("SLURM_PROCID %s", proc_id)
            logger.info("SLURM_LOCALID %s", local_id)
            local_rank = int(proc_id)
            device_id = int(local_id)

    except subprocess.CalledProcessError as e:  # scontrol failed
        raise e
    except FileNotFoundError:  # Slurm is not installed
        pass
    return distributed_init_method, local_rank, world_size, device_id


def setup_logger(logger):
    logger.setLevel(logging.INFO)
    if logger.hasHandlers():
        logger.handlers.clear()
    log_formatter = logging.Formatter("[%(thread)s] %(asctime)s [%(levelname)s] %(name)s: %(message)s")
    console = logging.StreamHandler()
    console.setFormatter(log_formatter)
    logger.addHandler(console)<|MERGE_RESOLUTION|>--- conflicted
+++ resolved
@@ -51,7 +51,7 @@
 
             setattr(cfg.encoder, k, v)
     else:  # 'old' checkpoints backward compatibility support
-        return
+        pass
         # cfg.encoder.pretrained_model_cfg = state["pretrained_model_cfg"]
         # cfg.encoder.encoder_model_type = state["encoder_model_type"]
         # cfg.encoder.pretrained_file = state["pretrained_file"]
@@ -87,10 +87,6 @@
     logger.info("CFG's local_rank=%s", cfg.local_rank)
     ws = os.environ.get("WORLD_SIZE")
     cfg.distributed_world_size = int(ws) if ws else 1
-<<<<<<< HEAD
-    logger.info("WORLD_SIZE %s", ws)
-    if cfg.local_rank == -1 or cfg.no_cuda:  # single-node multi-gpu (or cpu) mode
-=======
     logger.info("Env WORLD_SIZE=%s", ws)
 
     if cfg.distributed_port and cfg.distributed_port > 0:
@@ -116,7 +112,6 @@
         )
 
     elif cfg.local_rank == -1 or cfg.no_cuda:  # single-node multi-gpu (or cpu) mode
->>>>>>> 3918c24a
         device = str(torch.device("cuda" if torch.cuda.is_available() and not cfg.no_cuda else "cpu"))
         cfg.n_gpu = torch.cuda.device_count()
     else:  # distributed mode
@@ -140,8 +135,6 @@
 
 
 def _infer_slurm_init(cfg) -> Tuple[str, int, int, int]:
-
-    # if cfg.distributed_port
 
     node_list = os.environ.get("SLURM_STEP_NODELIST")
     if node_list is None:
